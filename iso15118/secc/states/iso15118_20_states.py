"""
This module contains the SECC's States used to process the EVCC's incoming
V2GMessage objects of the ISO 15118-20 protocol, from SessionSetupReq to
SessionStopReq.
"""
<<<<<<< HEAD
=======
import asyncio
>>>>>>> 7e5fe59a
import logging
import time
from typing import List, Optional, Tuple, Type, Union

from iso15118.secc.comm_session_handler import SECCCommunicationSession
from iso15118.secc.states.secc_state import StateSECC
from iso15118.shared.exi_codec import EXI
from iso15118.shared.messages.app_protocol import (
    SupportedAppProtocolReq,
    SupportedAppProtocolRes,
)
from iso15118.shared.messages.din_spec.msgdef import V2GMessage as V2GMessageDINSPEC
from iso15118.shared.messages.enums import (
    AuthEnum,
    AuthorizationStatus,
    ControlMode,
    CpState,
    EVSEProcessing,
    IsolationLevel,
    ISOV20PayloadTypes,
    Namespace,
    ParameterName,
    Protocol,
    ServiceV20,
    SessionStopAction,
)
from iso15118.shared.messages.iso15118_2.msgdef import V2GMessage as V2GMessageV2
from iso15118.shared.messages.iso15118_20.ac import (
    ACChargeLoopReq,
    ACChargeLoopRes,
    ACChargeParameterDiscoveryReq,
    ACChargeParameterDiscoveryReqParams,
    ACChargeParameterDiscoveryRes,
    BPTACChargeParameterDiscoveryReqParams,
)
from iso15118.shared.messages.iso15118_20.common_messages import (
    AuthorizationReq,
    AuthorizationRes,
    AuthorizationSetupReq,
    AuthorizationSetupRes,
    CertificateInstallationReq,
    ChargeProgress,
    ChargingSession,
    EIMAuthSetupResParams,
    EVPowerProfile,
    MatchedService,
    PnCAuthSetupResParams,
    PowerDeliveryReq,
    PowerDeliveryRes,
    ScheduleExchangeReq,
    ScheduleExchangeRes,
    SelectedEnergyService,
    SelectedService,
    SelectedServiceList,
    SelectedVAS,
    ServiceDetailReq,
    ServiceDetailRes,
    ServiceDiscoveryReq,
    ServiceDiscoveryRes,
    ServiceIDList,
    ServiceList,
    ServiceSelectionReq,
    ServiceSelectionRes,
    SessionSetupReq,
    SessionSetupRes,
    SessionStopReq,
    SessionStopRes,
)
from iso15118.shared.messages.iso15118_20.common_types import (
    EVSEStatus,
    MessageHeader,
    MeterInfo,
    Processing,
    ResponseCode,
)
from iso15118.shared.messages.iso15118_20.common_types import (
    V2GMessage as V2GMessageV20,
)
from iso15118.shared.messages.iso15118_20.dc import (
    BPTDCChargeParameterDiscoveryReqParams,
    DCCableCheckReq,
    DCCableCheckRes,
    DCChargeLoopReq,
    DCChargeLoopRes,
    DCChargeParameterDiscoveryReq,
    DCChargeParameterDiscoveryReqParams,
    DCChargeParameterDiscoveryRes,
    DCPreChargeReq,
    DCPreChargeRes,
    DCWeldingDetectionReq,
    DCWeldingDetectionRes,
)
from iso15118.shared.messages.iso15118_20.timeouts import Timeouts
from iso15118.shared.notifications import StopNotification
from iso15118.shared.security import get_random_bytes, verify_signature
from iso15118.shared.states import State, Terminate

logger = logging.getLogger(__name__)


# ============================================================================
# |    COMMON SECC STATES (FOR ALL ENERGY TRANSFER MODES) - ISO 15118-20     |
# ============================================================================


class SessionSetup(StateSECC):
    """
    The ISO 15118-20 state in which the SECC processes a SessionSetupReq from
    the EVCC.
    """

    def __init__(self, comm_session: SECCCommunicationSession):
        # TODO: less the time used for waiting for and processing the
        #       SDPRequest and SupportedAppProtocolReq
        super().__init__(comm_session, Timeouts.V2G_EVCC_COMMUNICATION_SETUP_TIMEOUT)

    async def process_message(
        self,
        message: Union[
            SupportedAppProtocolReq,
            SupportedAppProtocolRes,
            V2GMessageV2,
            V2GMessageV20,
            V2GMessageDINSPEC,
        ],
        message_exi: bytes = None,
    ):
        msg = self.check_msg_v20(message, [SessionSetupReq])
        if not msg:
            return

        session_setup_req: SessionSetupReq = msg

        # Check session ID. Most likely, we need to create a new one
        session_id: str = get_random_bytes(8).hex().upper()
        if session_setup_req.header.session_id == bytes(1).hex():
            # A new charging session is established
            self.response_code = ResponseCode.OK_NEW_SESSION_ESTABLISHED
        elif session_setup_req.header.session_id == self.comm_session.session_id:
            # The EV wants to resume the previously paused charging session
            session_id = self.comm_session.session_id
            self.response_code = ResponseCode.OK_OLD_SESSION_JOINED
        else:
            # False session ID from EV, gracefully assigning new session ID
            logger.warning(
                f"EVCC's session ID {msg.header.session_id} "
                f"does not match {self.comm_session.session_id}. "
                f"New session ID {session_id} assigned"
            )
            self.response_code = ResponseCode.OK_NEW_SESSION_ESTABLISHED

        session_setup_res = SessionSetupRes(
            header=MessageHeader(session_id=session_id, timestamp=time.time()),
            response_code=self.response_code,
            evse_id=await self.comm_session.evse_controller.get_evse_id(
                Protocol.ISO_15118_20_COMMON_MESSAGES
            ),
        )

        self.comm_session.evcc_id = session_setup_req.evcc_id
        self.comm_session.session_id = session_id

        self.create_next_message(
            AuthorizationSetup,
            session_setup_res,
            Timeouts.V2G_SECC_SEQUENCE_TIMEOUT,
            Namespace.ISO_V20_COMMON_MSG,
            ISOV20PayloadTypes.MAINSTREAM,
        )


class AuthorizationSetup(StateSECC):
    """
    The ISO 15118-20 state in which the SECC processes an AuthorizationSetupReq
    from the EVCC.

    The EVCC may send one of the following requests in this state:
    1. an AuthorizationSetupReq
    2. an AuthorizationReq
    3. a CertificateInstallationReq
    4. a SessionStopReq

    Upon first initialisation of this state, we expect an
    AuthorizationSetupReq, but after that, the next possible request could
    be one of the others listed above. So we remain in this state until we know
    which is the following request from the EVCC and then transition to the
    appropriate state (or terminate if the incoming message doesn't fit any of
    the expected requests).

    As a result, the create_next_message() method is called with
    next_state = None.
    """

    def __init__(self, comm_session: SECCCommunicationSession):
        super().__init__(comm_session, Timeouts.V2G_EVCC_COMMUNICATION_SETUP_TIMEOUT)
        self.expecting_auth_setup_req = True

    async def process_message(
        self,
        message: Union[
            SupportedAppProtocolReq,
            SupportedAppProtocolRes,
            V2GMessageV2,
            V2GMessageV20,
            V2GMessageDINSPEC,
        ],
        message_exi: bytes = None,
    ):
        msg = self.check_msg_v20(
            message,
            [
                AuthorizationSetupReq,
                AuthorizationReq,
                CertificateInstallationReq,
                SessionStopReq,
            ],
            self.expecting_auth_setup_req,
        )
        if not msg:
            return

        if isinstance(msg, CertificateInstallationReq):
            await CertificateInstallation(self.comm_session).process_message(
                message, message_exi
            )
            return

        if isinstance(msg, AuthorizationReq):
            await Authorization(self.comm_session).process_message(message, message_exi)
            return

        if isinstance(msg, SessionStopReq):
            await SessionStop(self.comm_session).process_message(message, message_exi)
            return

        auth_options: List[AuthEnum] = []
        eim_as_res, pnc_as_res = None, None
        supported_auth_options = []
        if self.comm_session.evse_controller.is_eim_authorized():
            supported_auth_options.append(AuthEnum.EIM)
        else:
            supported_auth_options = self.comm_session.config.supported_auth_options

        if AuthEnum.PNC in supported_auth_options:
            auth_options.append(AuthEnum.PNC)
            self.comm_session.gen_challenge = get_random_bytes(16)
            pnc_as_res = PnCAuthSetupResParams(
                gen_challenge=self.comm_session.gen_challenge,
                supported_providers=await self.comm_session.evse_controller.get_supported_providers(),  # noqa: E501
            )

        if AuthEnum.EIM in supported_auth_options:
            auth_options.append(AuthEnum.EIM)
            if not pnc_as_res:
                # Only if Plug & Charge is not offered as an authorization option, then
                # we offer EIM (according to [V2G20-2567] and [V2G20-2568]). Also, the
                # XSD makes clear that either the EIM_ASResAuthorizationMode or the
                # PnC_ASResAuthorizationMode should be used, not both at the same time.
                eim_as_res = EIMAuthSetupResParams()

        # TODO [V2G20-2570]

        self.comm_session.offered_auth_options = auth_options

        auth_setup_res = AuthorizationSetupRes(
            header=MessageHeader(
                session_id=self.comm_session.session_id, timestamp=time.time()
            ),
            response_code=ResponseCode.OK,
            auth_services=auth_options,
            cert_install_service=self.comm_session.config.allow_cert_install_service,
            eim_as_res=eim_as_res,
            pnc_as_res=pnc_as_res,
        )

        self.create_next_message(
            None,
            auth_setup_res,
            Timeouts.V2G_SECC_SEQUENCE_TIMEOUT,
            Namespace.ISO_V20_COMMON_MSG,
            ISOV20PayloadTypes.MAINSTREAM,
        )

        self.expecting_auth_setup_req = False


class CertificateInstallation(StateSECC):
    """
    The ISO 15118-20 state in which the SECC processes a
    CertificateInstallationReq from the EVCC.
    """

    def __init__(self, comm_session: SECCCommunicationSession):
        super().__init__(comm_session, Timeouts.V2G_EVCC_COMMUNICATION_SETUP_TIMEOUT)

    async def process_message(
        self,
        message: Union[
            SupportedAppProtocolReq,
            SupportedAppProtocolRes,
            V2GMessageV2,
            V2GMessageV20,
            V2GMessageDINSPEC,
        ],
        message_exi: bytes = None,
    ):
        raise NotImplementedError("CertificateInstallation not yet implemented")


class Authorization(StateSECC):
    """
    The ISO 15118-20 state in which the SECC processes an AuthorizationReq
    from the EVCC.

    The EVCC may send one of the following requests in this state:
    1. an AuthorizationReq
    2. a CertificateInstallationReq
    3. a ServiceDiscoveryReq
    4. a SessionStopReq

    Upon first initialisation of this state, we expect an
    AuthorizationReq, but after that, the next possible request could
    be one of the others listed above. So we remain in this state until we know
    which is the following request from the EVCC and then transition to the
    appropriate state (or terminate if the incoming message doesn't fit any of
    the expected requests).

    As a result, the create_next_message() method is called with
    next_state = None.
    """

    def __init__(self, comm_session: SECCCommunicationSession):
        super().__init__(comm_session, Timeouts.V2G_EVCC_COMMUNICATION_SETUP_TIMEOUT)
        self.expecting_authorization_req = True

    async def process_message(
        self,
        message: Union[
            SupportedAppProtocolReq,
            SupportedAppProtocolRes,
            V2GMessageV2,
            V2GMessageV20,
            V2GMessageDINSPEC,
        ],
        message_exi: bytes = None,
    ):
        msg = self.check_msg_v20(
            message,
            [
                AuthorizationReq,
                CertificateInstallationReq,
                ServiceDiscoveryReq,
                SessionStopReq,
            ],
            self.expecting_authorization_req,
        )
        if not msg:
            return

        if isinstance(msg, CertificateInstallationReq):
            await CertificateInstallation(self.comm_session).process_message(
                message, message_exi
            )
            return

        if isinstance(msg, ServiceDiscoveryReq):
            await ServiceDiscovery(self.comm_session).process_message(
                message, message_exi
            )
            return

        if isinstance(msg, SessionStopReq):
            await SessionStop(self.comm_session).process_message(message, message_exi)
            return

        auth_req: AuthorizationReq = msg
        response_code: ResponseCode = ResponseCode.OK

        self.comm_session.selected_auth_option = AuthEnum(
            auth_req.selected_auth_service.value
        )
        if auth_req.pnc_params:
            if not verify_signature(
                auth_req.header.signature,
                [
                    (
                        auth_req.pnc_params.id,
                        EXI().to_exi(auth_req.pnc_params, Namespace.ISO_V20_COMMON_MSG),
                    )
                ],
                auth_req.pnc_params.contract_cert_chain.certificate,
            ):
                # TODO: There are more fine-grained WARNING response codes available
                self.stop_state_machine(
                    "Unable to verify signature for AuthorizationReq",
                    message,
                    ResponseCode.FAILED_SIGNATURE_ERROR,
                )
                return

            if auth_req.pnc_params.gen_challenge != self.comm_session.gen_challenge:
                response_code = ResponseCode.WARN_CHALLENGE_INVALID

        current_authorization_status = (
            await self.comm_session.evse_controller.is_authorized()
        )
        evse_processing = Processing.ONGOING
        response_code = ResponseCode.OK
        if current_authorization_status.certificate_response_status:
            response_code = current_authorization_status.certificate_response_status
        if (
            current_authorization_status.authorization_status
            == AuthorizationStatus.ACCEPTED
            and self.comm_session.evse_controller.ready_to_charge()
        ):
            evse_processing = Processing.FINISHED
        elif (
            current_authorization_status.authorization_status
            == AuthorizationStatus.ONGOING
        ):
            if self.comm_session.selected_auth_option == AuthEnum.EIM:
                evse_processing = Processing.WAITING_FOR_CUSTOMER
            else:
                evse_processing = Processing.ONGOING
        else:
            evse_processing = Processing.FINISHED

        auth_res = AuthorizationRes(
            header=MessageHeader(
                session_id=self.comm_session.session_id, timestamp=time.time()
            ),
            response_code=response_code,
            evse_processing=evse_processing,
        )

        self.create_next_message(
            None,
            auth_res,
            Timeouts.V2G_SECC_SEQUENCE_TIMEOUT,
            Namespace.ISO_V20_COMMON_MSG,
            ISOV20PayloadTypes.MAINSTREAM,
        )

        if evse_processing == Processing.FINISHED:
            self.expecting_authorization_req = False
        else:
            self.expecting_authorization_req = True


class ServiceDiscovery(StateSECC):
    """
    The ISO 15118-20 state in which the SECC processes a
    ServiceDiscoveryReq from the EVCC.

    The EVCC may send one of the following requests in this state:
    1. ServiceDiscoveryReq
    2. ServiceDetailReq
    3. SessionStopReq

    Upon first initialisation of this state, we expect a ServiceDiscoveryReq
    but after that, the next possible request could be a ServiceDetailReq or a
    SessionStopReq. This means that we need to remain in this state until we receive
    the next message in the sequence.

    As a result, the create_next_message() method is called with next_state = None.
    """

    def __init__(self, comm_session: SECCCommunicationSession):
        super().__init__(comm_session, Timeouts.V2G_EVCC_COMMUNICATION_SETUP_TIMEOUT)
        self.expecting_service_discovery_req = True

    async def process_message(
        self,
        message: Union[
            SupportedAppProtocolReq,
            SupportedAppProtocolRes,
            V2GMessageV2,
            V2GMessageV20,
            V2GMessageDINSPEC,
        ],
        message_exi: bytes = None,
    ):
        msg = self.check_msg_v20(
            message,
            [ServiceDiscoveryReq, ServiceDetailReq, SessionStopReq],
            self.expecting_service_discovery_req,
        )
        if not msg:
            return

        if isinstance(msg, ServiceDetailReq):
            await ServiceDetail(self.comm_session).process_message(message, message_exi)
            return

        if isinstance(msg, SessionStopReq):
            await SessionStop(self.comm_session).process_message(message, message_exi)
            return

        service_discovery_req: ServiceDiscoveryReq = msg
        # TODO: Filter services based on
        #  SupportedServiceIDs field in ServiceDiscoveryReq
        offered_energy_services = (
            await self.comm_session.evse_controller.get_energy_service_list()
        )
        for energy_service in offered_energy_services.services:
            self.comm_session.matched_services_v20.append(
                MatchedService(
                    service=ServiceV20.get_by_id(energy_service.service_id),
                    is_energy_service=True,
                    is_free=energy_service.free_service,
                    # Parameter sets are available with ServiceDetailRes
                    parameter_sets=[],
                )
            )

        offered_vas = self.get_vas_list(service_discovery_req.supported_service_ids)
        if offered_vas:
            for vas in offered_vas.services:
                self.comm_session.matched_services_v20.append(
                    MatchedService(
                        service=ServiceV20.get_by_id(vas.service_id),
                        is_energy_service=False,
                        is_free=vas.free_service,
                        # Parameter sets are available with ServiceDetailRes
                        parameter_sets=[],
                    )
                )

        service_discovery_res = ServiceDiscoveryRes(
            header=MessageHeader(
                session_id=self.comm_session.session_id, timestamp=time.time()
            ),
            response_code=ResponseCode.OK,
            service_renegotiation_supported=await self.comm_session.evse_controller.service_renegotiation_supported(),  # noqa: E501
            energy_service_list=offered_energy_services,
            vas_list=offered_vas,
        )

        self.create_next_message(
            None,
            service_discovery_res,
            Timeouts.V2G_SECC_SEQUENCE_TIMEOUT,
            Namespace.ISO_V20_COMMON_MSG,
            ISOV20PayloadTypes.MAINSTREAM,
        )

        self.expecting_service_discovery_req = False

    def get_vas_list(
        self, supported_service_ids: ServiceIDList = None
    ) -> Optional[ServiceList]:
        """
        Provides a list of value-added services (VAS) offered by the SECC. If the EVCC
        provided a SupportedServiceIDs parameter with ServiceDiscoveryReq, then the
        offered VAS list must not contain more services than the ones whose IDs are in
        this list.

        Args:
            supported_service_ids: A list that contains all ServiceIDs that the EV
                                   supports.

        Returns:
            A list of offered value-added services, or None, if none are offered.
        """
        return None


class ServiceDetail(StateSECC):
    """
    The ISO 15118-20 state in which the SECC processes a
    ServiceDetailReq from the EVCC.

    The EVCC may send one of the following requests in this state:
    1. ServiceDetailReq
    2. ServiceSelectionReq
    3. SessionStopReq

    Upon first initialisation of this state, we expect a ServiceDetailReq
    but after that, the next possible request could be a ServiceSelectionReq or a
    SessionStopReq. This means that we need to remain in this state until we receive
    the next message in the sequence.

    As a result, the create_next_message() method is called with next_state = None.
    """

    def __init__(self, comm_session: SECCCommunicationSession):
        super().__init__(comm_session, Timeouts.V2G_EVCC_COMMUNICATION_SETUP_TIMEOUT)
        self.expecting_service_detail_req = True

    async def process_message(
        self,
        message: Union[
            SupportedAppProtocolReq,
            SupportedAppProtocolRes,
            V2GMessageV2,
            V2GMessageV20,
            V2GMessageDINSPEC,
        ],
        message_exi: bytes = None,
    ):
        msg = self.check_msg_v20(
            message,
            [ServiceDetailReq, ServiceSelectionReq, SessionStopReq],
            # TODO Need to rethink this as we may also always expect a SessionStopReq,
            #      but not always a ServiceSelectionReq. The expect_first parameter
            #      doesn't work here as good as it does for ISO 15118-2
            self.expecting_service_detail_req,
        )
        if not msg:
            return

        if isinstance(msg, ServiceSelectionReq):
            await ServiceSelection(self.comm_session).process_message(
                message, message_exi
            )
            return

        if isinstance(msg, SessionStopReq):
            await SessionStop(self.comm_session).process_message(message, message_exi)
            return

        service_detail_req: ServiceDetailReq = msg

        service_parameter_list = (
            await self.comm_session.evse_controller.get_service_parameter_list(
                service_detail_req.service_id
            )
        )

        is_found = False
        for offered_service in self.comm_session.matched_services_v20:
            if offered_service.service.id == service_detail_req.service_id:
                offered_service.parameter_sets = service_parameter_list.parameter_sets
                is_found = True
                break
        if is_found:
            response_code = ResponseCode.OK
        else:
            # [V2G20-464] The message "ServiceDetailRes" shall contain the
            # ResponseCode "FAILED_ServiceIDInvalid" if the ServiceID contained
            # in the ServiceDetailReq message was not part of the offered
            # EnergyTransferServiceList or VASList during ServiceDiscovery.
            response_code = ResponseCode.FAILED_SERVICE_ID_INVALID
            logger.error(f"Service Id is invalid for {message}")
        service_detail_res = ServiceDetailRes(
            header=MessageHeader(
                session_id=self.comm_session.session_id, timestamp=time.time()
            ),
            response_code=response_code,
            service_id=service_detail_req.service_id,
            service_parameter_list=service_parameter_list,
        )

        self.create_next_message(
            None,
            service_detail_res,
            Timeouts.V2G_SECC_SEQUENCE_TIMEOUT,
            Namespace.ISO_V20_COMMON_MSG,
            ISOV20PayloadTypes.MAINSTREAM,
        )

        self.expecting_service_detail_req = False


class ServiceSelection(StateSECC):
    """
    The ISO 15118-20 state in which the SECC processes a
    ServiceSelectionReq from the EVCC.
    """

    def __init__(self, comm_session: SECCCommunicationSession):
        super().__init__(comm_session, Timeouts.V2G_EVCC_COMMUNICATION_SETUP_TIMEOUT)

    async def process_message(
        self,
        message: Union[
            SupportedAppProtocolReq,
            SupportedAppProtocolRes,
            V2GMessageV2,
            V2GMessageV20,
            V2GMessageDINSPEC,
        ],
        message_exi: bytes = None,
    ):
        msg = self.check_msg_v20(message, [ServiceSelectionReq, SessionStopReq], False)
        if not msg:
            return

        if isinstance(msg, SessionStopReq):
            await SessionStop(self.comm_session).process_message(message, message_exi)
            return

        service_selection_req: ServiceSelectionReq = msg

        valid, reason, res_code = self.check_selected_services(service_selection_req)
        if not valid:
            self.stop_state_machine(reason, message, res_code)
            return

        energy_service_id = service_selection_req.selected_energy_service.service_id

        if energy_service_id in (ServiceV20.AC.id, ServiceV20.AC_BPT.id):
            next_state = ACChargeParameterDiscovery
        elif energy_service_id in (ServiceV20.DC.id, ServiceV20.DC_BPT.id):
            next_state = DCChargeParameterDiscovery
        else:
            # TODO Implement WPT and ACDP classes to create corresponding elif-branches
            # TODO Check if the SECC offered the selected combination of service ID and
            #      parameter set ID
            self.stop_state_machine(
                f"Selected energy transfer service ID '{energy_service_id}' invalid",
                message,
                ResponseCode.FAILED_SERVICE_SELECTION_INVALID,
            )
            return

        service_selection_res = ServiceSelectionRes(
            header=MessageHeader(
                session_id=self.comm_session.session_id, timestamp=time.time()
            ),
            response_code=ResponseCode.OK,
        )

        self.create_next_message(
            next_state,
            service_selection_res,
            Timeouts.V2G_SECC_SEQUENCE_TIMEOUT,
            Namespace.ISO_V20_COMMON_MSG,
            ISOV20PayloadTypes.MAINSTREAM,
        )

    def check_selected_services(
        self, service_req: ServiceSelectionReq
    ) -> Tuple[bool, str, Optional[ResponseCode]]:
        """
        Checks whether the energy transfer service and value-added services, which the
        EVCC selected, were offered by the SECC in the previous ServiceDiscoveryRes.

        Args:
            service_req: The EVCC's ServiceSelectionReq message

        Returns:
            A tuple containing the following information:
            1. True, if check passed, False otherwise
            2. If False, the reason for not passing (empty if passed)
            3. The corresponding negative response code
        """
        req_energy_service: SelectedService = service_req.selected_energy_service
        req_vas_list: SelectedServiceList = service_req.selected_vas_list

        # Create a list of tuples, with each tuple containing the service ID and the
        # associated parameter set IDs of an offered service.
        offered_id_pairs = []
        for offered_service in self.comm_session.matched_services_v20:
            offered_id_pairs.extend(offered_service.service_parameter_set_ids())

        # Let's first check if the (service ID, parameter set ID)-pair of the selected
        # energy service is valid
        if (
            req_energy_service.service_id,
            req_energy_service.parameter_set_id,
        ) not in offered_id_pairs:
            return (
                False,
                "Invalid selected pair of energy transfer service ID "
                f"'{req_energy_service.service_id}' and parameter set ID "
                f"'{req_energy_service.parameter_set_id}' (not offered by SECC)",
                ResponseCode.FAILED_NO_ENERGY_TRANSFER_SERVICE_SELECTED,
            )

        # Let's check if the (service ID, parameter set ID)-pair of all selected
        # value-added services (VAS) are valid (if the EVCC selected any VAS)
        if req_vas_list:
            for vas in req_vas_list.selected_services:
                if (vas.service_id, vas.parameter_set_id) not in offered_id_pairs:
                    return (
                        False,
                        "Invalid selected pair of value-added service ID "
                        f"'{vas.service_id}' and parameter set ID "
                        f"'{vas.parameter_set_id}' (not offered by SECC)",
                        ResponseCode.FAILED_SERVICE_SELECTION_INVALID,
                    )

        # TODO: Refactor to a separate method.
        # If all selected services are valid, let's add the information about the
        # parameter set (not just the ID) to each selected service
        for offered_service in self.comm_session.matched_services_v20:
            if req_energy_service.service_id == offered_service.service.id:
                for parameter_set in offered_service.parameter_sets:
                    if req_energy_service.parameter_set_id == parameter_set.id:
                        self.comm_session.selected_energy_service = (
                            SelectedEnergyService(
                                service=ServiceV20.get_by_id(
                                    req_energy_service.service_id
                                ),
                                is_free=offered_service.is_free,
                                parameter_set=parameter_set,
                            )
                        )

                        # Set the control mode for the comm_session object
                        for param in parameter_set.parameters:
                            if param.name == ParameterName.CONTROL_MODE:
                                self.comm_session.control_mode = ControlMode(
                                    param.int_value
                                )

                        break
                continue

            if req_vas_list:
                for vas in req_vas_list.selected_services:
                    if req_energy_service.service_id == offered_service.service.id:
                        for parameter_set in offered_service.parameter_sets:
                            if req_energy_service.parameter_set_id == parameter_set.id:
                                self.comm_session.selected_vas_list_v20.append(
                                    SelectedVAS(
                                        service=ServiceV20.get_by_id(vas.service_id),
                                        is_free=offered_service.is_free,
                                        parameter_set=parameter_set,
                                    )
                                )
                                break

        # TODO Implement [V2G20-1956] and [V2G20-1644] (ServiceRenegotiationSupported)
        # TODO Check for [V2G20-1985]

        return True, "", None


class ScheduleExchange(StateSECC):
    """
    The ISO 15118-20 state in which the SECC processes a
    ScheduleExchangeReq from the EVCC.

    The EVCC may send one of the following requests in this state:
    1. ScheduleExchangeReq
    2. DCCableCheckReq
    3. PowerDeliveryReq
    3. SessionStopReq

    Upon first initialisation of this state, we expect a ScheduleExchangeReq
    but after that, the next possible request could be another ScheduleExchangeReq,
    a DCCableCheckReq, a PowerDeliveryReq or a SessionStopReq. This means that we need
    to remain in this state until we receive the next message in the sequence.
    """

    def __init__(self, comm_session: SECCCommunicationSession):
        super().__init__(comm_session, Timeouts.V2G_EVCC_COMMUNICATION_SETUP_TIMEOUT)

    async def process_message(
        self,
        message: Union[
            SupportedAppProtocolReq,
            SupportedAppProtocolRes,
            V2GMessageV2,
            V2GMessageV20,
            V2GMessageDINSPEC,
        ],
        message_exi: bytes = None,
    ):
        msg = self.check_msg_v20(
            message,
            [ScheduleExchangeReq, DCCableCheckReq, PowerDeliveryReq, SessionStopReq],
            False,
        )
        if not msg:
            return

        if isinstance(msg, DCCableCheckReq):
            await DCCableCheck(self.comm_session).process_message(message, message_exi)
            return

        if isinstance(msg, PowerDeliveryReq):
            await PowerDelivery(self.comm_session).process_message(message, message_exi)
            return

        if isinstance(msg, SessionStopReq):
            await SessionStop(self.comm_session).process_message(message, message_exi)
            return

        schedule_exchange_req: ScheduleExchangeReq = msg

        scheduled_params, dynamic_params = None, None
        evse_processing = Processing.ONGOING
        if self.comm_session.control_mode == ControlMode.SCHEDULED:
            scheduled_params = (
                await self.comm_session.evse_controller.get_scheduled_se_params(
                    self.comm_session.selected_energy_service, schedule_exchange_req
                )
            )
            if scheduled_params:
                evse_processing = Processing.FINISHED
                self.comm_session.offered_schedules_V20 = (
                    scheduled_params.schedule_tuples
                )

        if self.comm_session.control_mode == ControlMode.DYNAMIC:
            dynamic_params = (
                await self.comm_session.evse_controller.get_dynamic_se_params(
                    self.comm_session.selected_energy_service, schedule_exchange_req
                )
            )
            if dynamic_params:
                evse_processing = Processing.FINISHED

        schedule_exchange_res = ScheduleExchangeRes(
            header=MessageHeader(
                session_id=self.comm_session.session_id, timestamp=time.time()
            ),
            response_code=ResponseCode.OK,
            evse_processing=evse_processing,
            scheduled_params=scheduled_params,
            dynamic_params=dynamic_params,
        )

        # We don't know what request will come next (which state to transition to),
        # unless the schedule parameters are ready and we're in AC charging.
        # Even in DC charging the sequence is not 100% clear as the EVCC could skip
        # DCCableCheck and DCPreCharge and go straight to PowerDelivery (Pause, Standby)
        # [V2G20-2122]
        next_state = None
        if (
            evse_processing == Processing.FINISHED
            and self.comm_session.selected_energy_service.service
            in (ServiceV20.AC, ServiceV20.AC_BPT)
        ):
            next_state = PowerDelivery

        self.create_next_message(
            next_state,
            schedule_exchange_res,
            Timeouts.V2G_SECC_SEQUENCE_TIMEOUT,
            Namespace.ISO_V20_COMMON_MSG,
            ISOV20PayloadTypes.MAINSTREAM,
        )


class PowerDelivery(StateSECC):
    """
    The ISO 15118-20 state in which the SECC processes a
    PowerDeliveryReq from the EVCC.
    """

    def __init__(self, comm_session: SECCCommunicationSession):
        super().__init__(comm_session, Timeouts.V2G_EVCC_COMMUNICATION_SETUP_TIMEOUT)

    async def process_message(
        self,
        message: Union[
            SupportedAppProtocolReq,
            SupportedAppProtocolRes,
            V2GMessageV2,
            V2GMessageV20,
            V2GMessageDINSPEC,
        ],
        message_exi: bytes = None,
    ):
        msg = self.check_msg_v20(
            message, [PowerDeliveryReq, DCWeldingDetectionReq, SessionStopReq], False
        )
        if not msg:
            return

        if isinstance(msg, SessionStopReq):
            await SessionStop(self.comm_session).process_message(message, message_exi)
            return

        if isinstance(msg, DCWeldingDetectionReq):
            await DCWeldingDetection(self.comm_session).process_message(
                message, message_exi
            )
            return

        power_delivery_req: PowerDeliveryReq = msg

        next_state: Optional[Type[State]] = None
        header = MessageHeader(
            session_id=self.comm_session.session_id, timestamp=time.time()
        )
        response_code = ResponseCode.OK

        if power_delivery_req.ev_processing == Processing.ONGOING:
            # Initial values for next_state and response_code apply. The EVCC will send
            # another PowerDeliveryReq
            logger.debug("EV is still processing the EVPowerProfile")
        else:
            response_code = self.check_power_profile(
                power_delivery_req.ev_power_profile
            )
            if response_code in (
                ResponseCode.FAILED_EV_POWER_PROFILE_INVALID,
                ResponseCode.FAILED_EV_POWER_PROFILE_VIOLATION,
            ):
                self.stop_state_machine(
                    "EVPowerProfile invalid/violation",
                    message,
                    response_code,
                )
                return

            if (
                power_delivery_req.charge_progress == ChargeProgress.STANDBY
                and not self.comm_session.config.standby_allowed
            ):
                self.stop_state_machine(
                    "Standby not allowed",
                    message,
                    ResponseCode.WARN_STANDBY_NOT_ALLOWED,
                )
                return
            elif power_delivery_req.charge_progress == ChargeProgress.STOP:
                # According to section 8.5.6 in ISO 15118-20, the EV is out of the
                # HLC-C (High Level Controlled Charging) once
                # PowerDeliveryRes(ResponseCode=OK) is sent with a ChargeProgress=Stop
                await self.comm_session.evse_controller.set_hlc_charging(False)

                # 1st a controlled stop is performed (specially important for
                # DC charging)
                # later on we may also need here some feedback on stopping the charger
                await self.comm_session.evse_controller.stop_charger()
                # 2nd once the energy transfer is properly interrupted,
                # the contactor(s) may open

                if not await self.comm_session.evse_controller.is_contactor_opened():
                    self.stop_state_machine(
                        "Contactor didnt open",
                        message,
                        ResponseCode.FAILED_CONTACTOR_ERROR,
                    )
                    return
            else:
                # The only ChargeProgress options left are START and
                # SCHEDULE_RENEGOTIATION, although the latter is only allowed after we
                # entered the charge loop
                # TODO Check how to handle a misplaced SCHEDULE_RENEGOTIATION

                if self.comm_session.control_mode == ControlMode.SCHEDULED:
                    offered_schedules = self.comm_session.offered_schedules_V20
                    selected_schedule = (
                        power_delivery_req.ev_power_profile.scheduled_profile
                    )

                    if selected_schedule.selected_schedule_tuple_id not in [
                        schedule.schedule_tuple_id for schedule in offered_schedules
                    ]:
                        self.stop_state_machine(
                            f"Schedule with ID "
                            f"{selected_schedule.selected_schedule_tuple_id} was not "
                            f"offered",
                            message,
                            ResponseCode.FAILED_SCHEDULE_SELECTION_INVALID,
                        )
                        return

                # [V2G20-1617] The EVCC shall signal CP State B before sending the
                # first PowerDeliveryReq with ChargeProgress equals "Start" within V2G
                # communication session.
                # [V2G20 - 847] The EVCC shall signal CP State C or D no later than 250
                # ms after sending the first PowerDeliveryReq with ChargeProgress
                # equals "Start" within V2G communication session.
<<<<<<< HEAD
                # TODO: We may need to check the CP state is C or D before
                #  closing the contactors.
=======
                if not await self.wait_for_state_c_or_d():
                    self.stop_state_machine(
                        "[V2G20-847]: State C/D not detected in PowerDelivery within"
                        " the allotted 250 ms.",
                        message,
                        ResponseCode.FAILED,
                    )
                    return
>>>>>>> 7e5fe59a

                if not await self.comm_session.evse_controller.is_contactor_closed():
                    self.stop_state_machine(
                        "Contactor didn't close",
                        message,
                        ResponseCode.FAILED_CONTACTOR_ERROR,
                    )
                    return

                # According to section 8.5.6 in ISO 15118-20, the EV enters into HLC-C
                # (High Level Controlled Charging) once
                # PowerDeliveryRes(ResponseCode=OK) is sent with a ChargeProgress=Start
                await self.comm_session.evse_controller.set_hlc_charging(True)

                if self.comm_session.selected_energy_service.service in (
                    ServiceV20.AC,
                    ServiceV20.AC_BPT,
                ):
                    next_state = ACChargeLoop
                elif self.comm_session.selected_energy_service.service in (
                    ServiceV20.DC,
                    ServiceV20.DC_BPT,
                ):
                    next_state = DCChargeLoop
                else:
                    # TODO Add support for WPT and ACDP
                    logger.error(
                        "Selected energy service not supported: "
                        f"{self.comm_session.selected_energy_service.service}"
                    )

                # TODO: Look into FAILED_PowerToleranceNotConfirmed
                #       OK_PowerToleranceConfirmed, WARNING_PowerToleranceNotConfirmed,
                #       and FAILED_PowerDeliveryNotApplied

        power_delivery_res = PowerDeliveryRes(
            header=header, response_code=response_code
        )

        self.create_next_message(
            next_state,
            power_delivery_res,
            Timeouts.V2G_SECC_SEQUENCE_TIMEOUT,
            Namespace.ISO_V20_COMMON_MSG,
            ISOV20PayloadTypes.MAINSTREAM,
        )

    async def wait_for_state_c_or_d(self) -> bool:
        # [V2G2 - 847] The EV shall signal CP State C or D no later than 250ms
        # after sending the first PowerDeliveryReq with ChargeProgress equals
        # "Start" within V2G Communication SessionPowerDeliveryReq.
        STATE_C_TIMEOUT = 0.25

        async def check_state():
            while await self.comm_session.evse_controller.get_cp_state() not in [
                CpState.C2,
                CpState.D2,
            ]:
                await asyncio.sleep(0.05)
            logger.debug(
                f"State is " f"{await self.comm_session.evse_controller.get_cp_state()}"
            )
            return True

        try:
            return await asyncio.wait_for(
                check_state(),
                timeout=STATE_C_TIMEOUT,
            )
        except asyncio.TimeoutError:
            # try one more time to get the latest state
            return await self.comm_session.evse_controller.get_cp_state() in [
                CpState.C2,
                CpState.D2,
            ]

    def check_power_profile(self, power_profile: EVPowerProfile) -> ResponseCode:
        # TODO Check the power profile for any violation
        return ResponseCode.OK


class SessionStop(StateSECC):
    """
    The ISO 15118-20 state in which the SECC processes a
    SessionStopReq from the EVCC.
    """

    def __init__(self, comm_session: SECCCommunicationSession):
        super().__init__(comm_session, Timeouts.V2G_EVCC_COMMUNICATION_SETUP_TIMEOUT)

    async def process_message(
        self,
        message: Union[
            SupportedAppProtocolReq,
            SupportedAppProtocolRes,
            V2GMessageV2,
            V2GMessageV20,
            V2GMessageDINSPEC,
        ],
        message_exi: bytes = None,
    ):
        msg = self.check_msg_v20(message, [SessionStopReq], False)
        if not msg:
            return

        session_stop_req: SessionStopReq = msg

        evse_controller = self.comm_session.evse_controller
        # [V2G20-1477] : If EVSE supports ServiceRegotiation and EVCC requests
        # it in the SessionStopReq, the next state should be set to ServiceDiscoveryReq
        next_state = Terminate
        if (
            session_stop_req.charging_session == ChargingSession.SERVICE_RENEGOTIATION
            and await evse_controller.service_renegotiation_supported()
        ):
            next_state = ServiceDiscoveryReq
            session_stop_state = SessionStopAction.PAUSE
        elif session_stop_req.charging_session == ChargingSession.TERMINATE:
            session_stop_state = SessionStopAction.TERMINATE
        else:
            session_stop_state = SessionStopAction.PAUSE

        termination_info = ""
        if (
            session_stop_req.ev_termination_code
            or session_stop_req.ev_termination_explanation
        ):
            termination_info = (
                f"EV termination code: '{session_stop_req.ev_termination_code}'; "
                f"EV termination explanation: '"
                f"{session_stop_req.ev_termination_explanation}'"
            )

        self.comm_session.stop_reason = StopNotification(
            True,
            f"Communication session {session_stop_state.value}d. "
            f"EV Info: {termination_info}",
            self.comm_session.writer.get_extra_info("peername"),
            session_stop_state,
        )

        session_stop_res = SessionStopRes(
            header=MessageHeader(
                session_id=self.comm_session.session_id, timestamp=time.time()
            ),
            response_code=ResponseCode.OK,
        )

        self.create_next_message(
            next_state,
            session_stop_res,
            Timeouts.V2G_SECC_SEQUENCE_TIMEOUT,
            Namespace.ISO_V20_COMMON_MSG,
            ISOV20PayloadTypes.MAINSTREAM,
        )


# ============================================================================
# |                AC-SPECIFIC EVCC STATES - ISO 15118-20                    |
# ============================================================================


class ACChargeParameterDiscovery(StateSECC):
    """
    The ISO 15118-20 state in which the SECC processes an
    ACChargeParameterDiscoveryReq from the EVCC.
    """

    def __init__(self, comm_session: SECCCommunicationSession):
        super().__init__(comm_session, Timeouts.V2G_EVCC_COMMUNICATION_SETUP_TIMEOUT)

    async def process_message(
        self,
        message: Union[
            SupportedAppProtocolReq,
            SupportedAppProtocolRes,
            V2GMessageV2,
            V2GMessageV20,
            V2GMessageDINSPEC,
        ],
        message_exi: bytes = None,
    ):
        msg = self.check_msg_v20(
            message, [ACChargeParameterDiscoveryReq, SessionStopReq], False
        )
        if not msg:
            return

        if isinstance(msg, SessionStopReq):
            await SessionStop(self.comm_session).process_message(message, message_exi)
            return

        ac_cpd_req: ACChargeParameterDiscoveryReq = msg

        energy_service = self.comm_session.selected_energy_service.service
        ac_params, bpt_ac_params = None, None

        if energy_service == ServiceV20.AC and self.charge_parameter_valid(
            ac_cpd_req.ac_params
        ):
            self.comm_session.evse_controller.ev_data_context.update(
                ac_cpd_req.ac_params
            )
            ac_params = (
                await self.comm_session.evse_controller.get_ac_charge_params_v20(
                    ServiceV20.AC
                )
            )
        elif energy_service == ServiceV20.AC_BPT and self.charge_parameter_valid(
            ac_cpd_req.bpt_ac_params
        ):
            self.comm_session.evse_controller.ev_data_context.update(
                ac_cpd_req.bpt_ac_params
            )
            bpt_ac_params = (
                await self.comm_session.evse_controller.get_ac_charge_params_v20(
                    ServiceV20.AC_BPT
                )
            )
        else:
            self.stop_state_machine(
                f"Invalid charge parameter for service {energy_service}",
                message,
                ResponseCode.FAILED_WRONG_CHARGE_PARAMETER,
            )
            return

        ac_cpd_res = ACChargeParameterDiscoveryRes(
            header=MessageHeader(
                session_id=self.comm_session.session_id, timestamp=time.time()
            ),
            response_code=ResponseCode.OK,
            ac_params=ac_params,
            bpt_ac_params=bpt_ac_params,
        )

        self.create_next_message(
            ScheduleExchange,
            ac_cpd_res,
            Timeouts.V2G_SECC_SEQUENCE_TIMEOUT,
            Namespace.ISO_V20_AC,
            ISOV20PayloadTypes.AC_MAINSTREAM,
        )

    def charge_parameter_valid(
        self,
        ac_charge_params: Union[
            ACChargeParameterDiscoveryReqParams, BPTACChargeParameterDiscoveryReqParams
        ],
    ) -> bool:
        # TODO Implement [V2G20-1619] (FAILED_WrongChargeParameter)
        return True


class ACChargeLoop(StateSECC):
    """
    The ISO 15118-20 state in which the SECC processes an
    ACChargeLoopReq from the EVCC.
    """

    def __init__(self, comm_session: SECCCommunicationSession):
        super().__init__(comm_session, Timeouts.V2G_EVCC_COMMUNICATION_SETUP_TIMEOUT)

    async def process_message(
        self,
        message: Union[
            SupportedAppProtocolReq,
            SupportedAppProtocolRes,
            V2GMessageV2,
            V2GMessageV20,
            V2GMessageDINSPEC,
        ],
        message_exi: bytes = None,
    ):
        msg = self.check_msg_v20(
            # TODO A MeteringConfirmationReq can come in using the multiplexed side
            #      stream. Need to figure out how to enable multiplexed communication
            message,
            [ACChargeLoopReq, PowerDeliveryReq, SessionStopReq],
            False,
        )
        if not msg:
            return

        if isinstance(msg, PowerDeliveryReq):
            await PowerDelivery(self.comm_session).process_message(message, message_exi)
            return

        if isinstance(msg, SessionStopReq):
            await SessionStop(self.comm_session).process_message(message, message_exi)
            return

        ac_charge_loop_req: ACChargeLoopReq = msg

        scheduled_params, dynamic_params = None, None
        bpt_scheduled_params, bpt_dynamic_params = None, None
        selected_energy_service = self.comm_session.selected_energy_service
        control_mode = self.comm_session.control_mode

        if selected_energy_service.service == ServiceV20.AC:
            if control_mode == ControlMode.SCHEDULED:
                self.comm_session.evse_controller.ev_data_context.update(
                    ac_charge_loop_req.scheduled_params
                )
                scheduled_params = await self.comm_session.evse_controller.get_ac_charge_loop_params_v20(  # noqa
                    ControlMode.SCHEDULED, ServiceV20.AC
                )
            elif control_mode == ControlMode.DYNAMIC:
                self.comm_session.evse_controller.ev_data_context.update(
                    ac_charge_loop_req.dynamic_params
                )
                dynamic_params = await self.comm_session.evse_controller.get_ac_charge_loop_params_v20(  # noqa
                    ControlMode.DYNAMIC, ServiceV20.AC
                )  # noqa
        elif selected_energy_service.service == ServiceV20.AC_BPT:
            if control_mode == ControlMode.SCHEDULED:
                self.comm_session.evse_controller.ev_data_context.update(
                    ac_charge_loop_req.bpt_scheduled_params
                )
                bpt_scheduled_params = await self.comm_session.evse_controller.get_ac_charge_loop_params_v20(  # noqa
                    ControlMode.SCHEDULED, ServiceV20.AC_BPT
                )  # noqa
            else:
                self.comm_session.evse_controller.ev_data_context.update(
                    ac_charge_loop_req.bpt_dynamic_params
                )
                bpt_dynamic_params = await self.comm_session.evse_controller.get_ac_charge_loop_params_v20(  # noqa
                    ControlMode.DYNAMIC, ServiceV20.AC_BPT
                )  # noqa

                await self.comm_session.evse_controller.send_charging_power_limits(
                    self.comm_session.protocol,
                    control_mode,
                    selected_energy_service.service,
                )
        else:
            logger.error(
                f"Energy service {selected_energy_service.service} not yet supported"
            )
            return

        meter_info = None
        if ac_charge_loop_req.meter_info_requested:
            meter_info = await self.comm_session.evse_controller.get_meter_info_v20()

        evse_status: Optional[
            EVSEStatus
        ] = await self.comm_session.evse_controller.get_evse_status()

        ac_charge_loop_res = ACChargeLoopRes(
            header=MessageHeader(
                session_id=self.comm_session.session_id,
                timestamp=time.time(),
            ),
            evse_status=evse_status,
            # TODO Check for other failed or warning response codes
            response_code=ResponseCode.OK,
            scheduled_params=scheduled_params,
            dynamic_params=dynamic_params,
            bpt_scheduled_params=bpt_scheduled_params,
            bpt_dynamic_params=bpt_dynamic_params,
            meter_info=meter_info,
        )

        self.create_next_message(
            None,
            ac_charge_loop_res,
            Timeouts.V2G_SECC_SEQUENCE_TIMEOUT,
            Namespace.ISO_V20_AC,
            ISOV20PayloadTypes.AC_MAINSTREAM,
        )

    def check_power_profile(self) -> ResponseCode:
        # TODO Check the power profile for any violation
        return ResponseCode.OK


# ============================================================================
# |                DC-SPECIFIC EVCC STATES - ISO 15118-20                    |
# ============================================================================


class DCChargeParameterDiscovery(StateSECC):
    """
    The ISO 15118-20 state in which the SECC processes a
    DCChargeParameterDiscoveryReq from the EVCC.
    """

    def __init__(self, comm_session: SECCCommunicationSession):
        super().__init__(comm_session, Timeouts.V2G_EVCC_COMMUNICATION_SETUP_TIMEOUT)

    async def process_message(
        self,
        message: Union[
            SupportedAppProtocolReq,
            SupportedAppProtocolRes,
            V2GMessageV2,
            V2GMessageV20,
            V2GMessageDINSPEC,
        ],
        message_exi: bytes = None,
    ):
        msg = self.check_msg_v20(
            message, [DCChargeParameterDiscoveryReq, SessionStopReq], False
        )
        if not msg:
            return

        if isinstance(msg, SessionStopReq):
            await SessionStop(self.comm_session).process_message(message, message_exi)
            return

        dc_cpd_req: DCChargeParameterDiscoveryReq = msg

        energy_service = self.comm_session.selected_energy_service.service
        dc_params, bpt_dc_params = None, None

        if energy_service == ServiceV20.DC and self.charge_parameter_valid(
            dc_cpd_req.dc_params
        ):
            self.comm_session.evse_controller.ev_data_context.update(
                dc_cpd_req.dc_params
            )
            dc_params = (
                await self.comm_session.evse_controller.get_dc_charge_params_v20(
                    ServiceV20.DC
                )
            )
        elif energy_service == ServiceV20.DC_BPT and self.charge_parameter_valid(
            dc_cpd_req.bpt_dc_params
        ):
            self.comm_session.evse_controller.ev_data_context.update(
                dc_cpd_req.bpt_dc_params
            )
            bpt_dc_params = (
                await self.comm_session.evse_controller.get_dc_charge_params_v20(
                    ServiceV20.DC_BPT
                )
            )
        else:
            self.stop_state_machine(
                f"Invalid charge parameter for service {energy_service}",
                message,
                ResponseCode.FAILED_WRONG_CHARGE_PARAMETER,
            )
            return

        dc_cpd_res = DCChargeParameterDiscoveryRes(
            header=MessageHeader(
                session_id=self.comm_session.session_id, timestamp=time.time()
            ),
            response_code=ResponseCode.OK,
            dc_params=dc_params,
            bpt_dc_params=bpt_dc_params,
        )

        self.create_next_message(
            ScheduleExchange,
            dc_cpd_res,
            Timeouts.V2G_SECC_SEQUENCE_TIMEOUT,
            Namespace.ISO_V20_DC,
            ISOV20PayloadTypes.DC_MAINSTREAM,
        )

    def charge_parameter_valid(
        self,
        dc_charge_params: Union[
            DCChargeParameterDiscoveryReqParams, BPTDCChargeParameterDiscoveryReqParams
        ],
    ) -> bool:
        # TODO Implement [V2G20-2272] (FAILED_WrongChargeParameter)
        return True


class DCCableCheck(StateSECC):
    """
    The ISO 15118-20 state in which the SECC processes a
    DCCableCheckReq from the EVCC.
    """

    def __init__(self, comm_session: SECCCommunicationSession):
        super().__init__(comm_session, Timeouts.V2G_EVCC_COMMUNICATION_SETUP_TIMEOUT)
        self.cable_check_req_was_received = False

    async def process_message(
        self,
        message: Union[
            SupportedAppProtocolReq,
            SupportedAppProtocolRes,
            V2GMessageV2,
            V2GMessageV20,
            V2GMessageDINSPEC,
        ],
        message_exi: bytes = None,
    ):
        msg = self.check_msg_v20(message, [DCCableCheckReq, SessionStopReq], False)
        if not msg:
            return

        if isinstance(msg, SessionStopReq):
            await SessionStop(self.comm_session).process_message(message, message_exi)
            return

        dc_cable_check_req: DCCableCheckReq = msg  # noqa

        if not self.cable_check_req_was_received:
            # First DCCableCheckReq received. Start cable check.
            await self.comm_session.evse_controller.start_cable_check()

            # Requirement in 6.4.3.106 of the IEC 61851-23
            # Any relays in the DC output circuit of the DC station shall
            # be closed during the insulation test
            if not await self.comm_session.evse_controller.is_contactor_closed():
                self.stop_state_machine(
                    "Contactor didnt close for Cable Check",
                    message,
                    ResponseCode.FAILED,
                )
                return

            self.cable_check_req_was_received = True

        next_state = None
        processing = EVSEProcessing.ONGOING
        isolation_level = (
            await self.comm_session.evse_controller.get_cable_check_status()
        )

        if isolation_level in [IsolationLevel.VALID, IsolationLevel.WARNING]:
            if isolation_level == IsolationLevel.WARNING:
                logger.warning(
                    "Isolation resistance measured by EVSE is in Warning range"
                )
            next_state = DCPreCharge
            processing = EVSEProcessing.FINISHED
        elif isolation_level in [IsolationLevel.INVALID, IsolationLevel.FAULT]:
            self.stop_state_machine(
                f"Isolation Failure: {isolation_level}",
                message,
                ResponseCode.FAILED,
            )
            return

        dc_cable_check_res = DCCableCheckRes(
            header=MessageHeader(
                session_id=self.comm_session.session_id, timestamp=time.time()
            ),
            response_code=ResponseCode.OK,
            evse_processing=processing,
        )

        self.create_next_message(
            next_state,
            dc_cable_check_res,
            Timeouts.V2G_SECC_SEQUENCE_TIMEOUT,
            Namespace.ISO_V20_DC,
            ISOV20PayloadTypes.DC_MAINSTREAM,
        )


class DCPreCharge(StateSECC):
    """
    The ISO 15118-20 state in which the SECC processes a
    DCPreChargeReq from the EVCC.
    """

    def __init__(self, comm_session: SECCCommunicationSession):
        super().__init__(comm_session, Timeouts.V2G_EVCC_COMMUNICATION_SETUP_TIMEOUT)
        self.expecting_precharge_req = True

    async def process_message(
        self,
        message: Union[
            SupportedAppProtocolReq,
            SupportedAppProtocolRes,
            V2GMessageV2,
            V2GMessageV20,
            V2GMessageDINSPEC,
        ],
        message_exi: bytes = None,
    ):
        msg = self.check_msg_v20(
            message,
            [DCPreChargeReq, PowerDeliveryReq],
            self.expecting_precharge_req,
        )
        if not msg:
            return

        if isinstance(msg, PowerDeliveryReq):
            await PowerDelivery(self.comm_session).process_message(message, message_exi)
            return

        precharge_req: DCPreChargeReq = msg
        self.expecting_precharge_req = False

        next_state = None
        if precharge_req.ev_processing == Processing.FINISHED:
            next_state = PowerDelivery
        else:
            await self.comm_session.evse_controller.set_precharge(
                precharge_req.ev_target_voltage, precharge_req.ev_present_voltage
            )

        dc_precharge_res = DCPreChargeRes(
            header=MessageHeader(
                session_id=self.comm_session.session_id, timestamp=time.time()
            ),
            response_code=ResponseCode.OK,
            evse_present_voltage=await self.comm_session.evse_controller.get_evse_present_voltage(  # noqa
                Protocol.ISO_15118_20_DC
            ),
        )
        self.create_next_message(
            next_state,
            dc_precharge_res,
            Timeouts.V2G_SECC_SEQUENCE_TIMEOUT,
            Namespace.ISO_V20_DC,
            ISOV20PayloadTypes.DC_MAINSTREAM,
        )


class DCChargeLoop(StateSECC):
    """
    The ISO 15118-20 state in which the SECC processes a
    DCChargeLoopReq from the EVCC.
    """

    def __init__(self, comm_session: SECCCommunicationSession):
        super().__init__(comm_session, Timeouts.V2G_EVCC_COMMUNICATION_SETUP_TIMEOUT)
        self.expecting_charge_loop_req = True

    async def process_message(
        self,
        message: Union[
            SupportedAppProtocolReq,
            SupportedAppProtocolRes,
            V2GMessageV2,
            V2GMessageV20,
            V2GMessageDINSPEC,
        ],
        message_exi: bytes = None,
    ):
        msg = self.check_msg_v20(
            message, [DCChargeLoopReq, PowerDeliveryReq], self.expecting_charge_loop_req
        )
        if not msg:
            return

        if isinstance(msg, PowerDeliveryReq):
            await PowerDelivery(self.comm_session).process_message(message, message_exi)
            return

        dc_charge_loop_req: DCChargeLoopReq = msg  # noqa
        self.expecting_charge_loop_req = False

        selected_energy_service = self.comm_session.selected_energy_service
        control_mode = self.comm_session.control_mode

        self.update_dc_charge_loop_params(
            dc_charge_loop_req, selected_energy_service, control_mode
        )
        await self.comm_session.evse_controller.send_charging_power_limits(
            self.comm_session.protocol,
            control_mode,
            selected_energy_service.service,
        )
        dc_charge_loop_res = await self.build_dc_charge_loop_res(
            dc_charge_loop_req.meter_info_requested
        )
        self.create_next_message(
            None,
            dc_charge_loop_res,
            Timeouts.V2G_SECC_SEQUENCE_TIMEOUT,
            Namespace.ISO_V20_DC,
            ISOV20PayloadTypes.DC_MAINSTREAM,
        )

    def update_dc_charge_loop_params(
        self,
        dc_charge_loop_req: DCChargeLoopReq,
        selected_energy_service: SelectedEnergyService,
        control_mode: ControlMode,
    ) -> None:
        if selected_energy_service.service == ServiceV20.DC:
            if control_mode == ControlMode.SCHEDULED:
                self.comm_session.evse_controller.ev_data_context.update(
                    dc_charge_loop_req.scheduled_params
                )
            elif control_mode == ControlMode.DYNAMIC:
                self.comm_session.evse_controller.ev_data_context.update(
                    dc_charge_loop_req.dynamic_params
                )
        elif selected_energy_service.service == ServiceV20.DC_BPT:
            if control_mode == ControlMode.SCHEDULED:
                self.comm_session.evse_controller.ev_data_context.update(
                    dc_charge_loop_req.bpt_scheduled_params
                )
            else:
                self.comm_session.evse_controller.ev_data_context.update(
                    dc_charge_loop_req.bpt_dynamic_params
                )
        else:
            logger.error(
                f"Energy service {selected_energy_service.service} not yet supported"
            )
            return

    async def build_dc_charge_loop_res(
        self, meter_info_requested: bool
    ) -> DCChargeLoopRes:
        scheduled_params, dynamic_params = None, None
        bpt_scheduled_params, bpt_dynamic_params = None, None
        selected_energy_service = self.comm_session.selected_energy_service
        control_mode = self.comm_session.control_mode
        response_code = ResponseCode.OK
        if selected_energy_service.service == ServiceV20.DC:
            if control_mode == ControlMode.SCHEDULED:
                scheduled_params = await self.comm_session.evse_controller.get_dc_charge_loop_params_v20(  # noqa
                    ControlMode.SCHEDULED, ServiceV20.DC
                )
            elif control_mode == ControlMode.DYNAMIC:
                dynamic_params = await self.comm_session.evse_controller.get_dc_charge_loop_params_v20(  # noqa
                    ControlMode.DYNAMIC, ServiceV20.DC
                )
        elif selected_energy_service.service == ServiceV20.DC_BPT:
            if control_mode == ControlMode.SCHEDULED:
                bpt_scheduled_params = await self.comm_session.evse_controller.get_dc_charge_loop_params_v20(  # noqa
                    ControlMode.SCHEDULED, ServiceV20.DC_BPT
                )
            else:
                bpt_dynamic_params = await self.comm_session.evse_controller.get_dc_charge_loop_params_v20(  # noqa
                    ControlMode.DYNAMIC, ServiceV20.DC_BPT
                )
        else:
            logger.error(
                f"Energy service {selected_energy_service.service} not yet supported"
            )
            response_code = ResponseCode.FAILED_SERVICE_SELECTION_INVALID

        evse_status: Optional[
            EVSEStatus
        ] = await self.comm_session.evse_controller.get_evse_status()

        meter_info = None
        if meter_info_requested:
            meter_info: Optional[
                MeterInfo
            ] = await self.comm_session.evse_controller.get_meter_info_v20()

        dc_charge_loop_res = DCChargeLoopRes(
            header=MessageHeader(
                session_id=self.comm_session.session_id, timestamp=time.time()
            ),
            meter_info=meter_info,
            evse_status=evse_status,
            response_code=response_code,
            evse_present_current=await self.comm_session.evse_controller.get_evse_present_current(  # noqa
                Protocol.ISO_15118_20_DC
            ),  # noqa
            evse_present_voltage=await self.comm_session.evse_controller.get_evse_present_voltage(  # noqa
                Protocol.ISO_15118_20_DC
            ),  # noqa
            evse_power_limit_achieved=await self.comm_session.evse_controller.is_evse_power_limit_achieved(),  # noqa
            evse_current_limit_achieved=await self.comm_session.evse_controller.is_evse_current_limit_achieved(),  # noqa
            evse_voltage_limit_achieved=await self.comm_session.evse_controller.is_evse_voltage_limit_achieved(),  # noqa
            scheduled_dc_charge_loop_res=scheduled_params,
            dynamic_dc_charge_loop_res=dynamic_params,
            bpt_scheduled_dc_charge_loop_res=bpt_scheduled_params,
            bpt_dynamic_dc_charge_loop_res=bpt_dynamic_params,
        )
        return dc_charge_loop_res


class DCWeldingDetection(StateSECC):
    """
    The ISO 15118-20 state in which the SECC processes a
    DCWeldingDetectionReq from the EVCC.
    """

    def __init__(self, comm_session: SECCCommunicationSession):
        super().__init__(comm_session, Timeouts.V2G_EVCC_COMMUNICATION_SETUP_TIMEOUT)
        self.expecting_welding_detection_req = True

    async def process_message(
        self,
        message: Union[
            SupportedAppProtocolReq,
            SupportedAppProtocolRes,
            V2GMessageV2,
            V2GMessageV20,
            V2GMessageDINSPEC,
        ],
        message_exi: bytes = None,
    ):
        msg = self.check_msg_v20(
            message,
            [DCWeldingDetectionReq, SessionStopReq],
            self.expecting_welding_detection_req,
        )
        if not msg:
            return

        if isinstance(msg, SessionStopReq):
            await SessionStop(self.comm_session).process_message(message, message_exi)
            return

        welding_detection_req: DCWeldingDetectionReq = msg  # noqa
        self.expecting_welding_detection_req = False
        welding_detection_res = DCWeldingDetectionRes(
            header=MessageHeader(
                session_id=self.comm_session.session_id, timestamp=time.time()
            ),
            response_code=ResponseCode.OK,
            evse_present_voltage=await self.comm_session.evse_controller.get_evse_present_voltage(  # noqa
                Protocol.ISO_15118_20_DC
            ),  # noqa
        )

        self.create_next_message(
            None,
            welding_detection_res,
            Timeouts.V2G_SECC_SEQUENCE_TIMEOUT,
            Namespace.ISO_V20_DC,
            ISOV20PayloadTypes.DC_MAINSTREAM,
        )<|MERGE_RESOLUTION|>--- conflicted
+++ resolved
@@ -3,10 +3,7 @@
 V2GMessage objects of the ISO 15118-20 protocol, from SessionSetupReq to
 SessionStopReq.
 """
-<<<<<<< HEAD
-=======
 import asyncio
->>>>>>> 7e5fe59a
 import logging
 import time
 from typing import List, Optional, Tuple, Type, Union
@@ -1068,10 +1065,6 @@
                 # [V2G20 - 847] The EVCC shall signal CP State C or D no later than 250
                 # ms after sending the first PowerDeliveryReq with ChargeProgress
                 # equals "Start" within V2G communication session.
-<<<<<<< HEAD
-                # TODO: We may need to check the CP state is C or D before
-                #  closing the contactors.
-=======
                 if not await self.wait_for_state_c_or_d():
                     self.stop_state_machine(
                         "[V2G20-847]: State C/D not detected in PowerDelivery within"
@@ -1080,7 +1073,6 @@
                         ResponseCode.FAILED,
                     )
                     return
->>>>>>> 7e5fe59a
 
                 if not await self.comm_session.evse_controller.is_contactor_closed():
                     self.stop_state_machine(
